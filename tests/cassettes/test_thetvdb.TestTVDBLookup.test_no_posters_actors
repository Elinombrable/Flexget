interactions:
  - request:
      body: '{"apikey": "4D297D8CFDE0E105"}'
      headers:
        Accept: ['*/*']
        Accept-Encoding: ['gzip, deflate']
        Connection: [keep-alive]
        Content-Length: ['30']
        Content-Type: [application/json]
        User-Agent: [!!python/unicode 'FlexGet/2.0.0b0 (www.flexget.com)']
      method: POST
      uri: https://api-beta.thetvdb.com/login
    response:
      body:
        string: !!binary |
          H4sIAAAAAAAAAwTBSZKqMAAA0H2fwnJvl1FU+DsmNQxxaEBgY4VBJGE0Sgi/+u793v+v2Wz+bmne
          zP/N5rmwnskhLU+l9eNPEKASMthcN6kOt5B2YaBbyncurCo/quWJmEtEVAmRYulOLoN1RSFpy2s9
          VrmZVZkOGawVgW/ZA9/2S0jaERkRR1MhXMOdHpfvlX9AnK5LA40s4Axs4cbd7notj2hPTSwxbfCU
          cxlMNOGNdtPDbnDkPXaWGASpq5qhdq/CsGZ7rVXsdpCOPTc/aBW9qKP18iTFPj/8qPEZy31T913I
          n0VisQGZMkuTvMo+N7JtkOmtSDXwo3cCspClboMPAixsWu7WfFFQXDvACjHzC21xxw7wk9PunDl8
          PdDdw+LBA7+IVYGNEHJGmLBBRPtrYOwAG2LbH4yXLhRpvEGllUvkPRucdtvLZSSTW+5dbkd37U28
          jBCWCh+4KXuaV66RDz64b/1aNWkFu4kYamU4+iL/rJ1ovNuXMPeLYSPhmJ/H4gmgKsUewrIpJzGf
          f/3+AQAA//8DAJC31S7XAQAA
      headers:
        cf-ray: [2944ff7b34100b14-SYD]
        connection: [keep-alive]
        content-encoding: [gzip]
        content-type: [application/json]
        date: ['Sat, 16 Apr 2016 04:47:13 GMT']
        server: [cloudflare-nginx]
        set-cookie: ['__cfduid=d7743d4671779345cb423098406a091cd1460782033; expires=Sun,
            16-Apr-17 04:47:13 GMT; path=/; domain=.thetvdb.com; HttpOnly']
        vary: [Accept-Language]
        x-powered-by: [Thundar!]
        x-thetvdb-api-version: [2.0.0]
      status: {code: 200, message: OK}
  - request:
      body: null
      headers:
        Accept: ['*/*']
        Accept-Encoding: ['gzip, deflate']
<<<<<<< HEAD
        Authorization: [!!python/unicode 'Bearer eyJhbGciOiJSUzI1NiIsInR5cCI6IkpXVCJ9.eyJleHAiOjE0NjA4Njg0MzMsImlkIjoiRmxleEdldCIsIm9yaWdfaWF0IjoxNDYwNzgyMDMzfQ.2UGNwk3iDNxsVws16I5M67qBeYkqkEa4sBvT9PiVzkbwnBWCXpvL8FaL0a1VcMAEXB_lXXmsFBo9Kov4HqwEuN2YrkLBq8z4ZUwGSAZPa8qnmqpXwhgbJsvNE8scbelduWj6nNET2jlvwHTO18y84p5aGy1-Kki73w-gkamL1JXasUgB-_aL1UbO7PdLw3vk7fJwVfarjJl15yy8djsyK1YkqRVD71svZKUvDrCy94xWI9o8iNThnacp6QQxjzMiFMwKY_BtjTdjjscyU1McshERwBjuaGMtCRlnclIpzjDAlDLC-eu3LYx_KQXeUgv54aZwPxgh1IA4ZTNa8E8bZw']
        Connection: [keep-alive]
        User-Agent: [!!python/unicode 'FlexGet/2.0.0b0 (www.flexget.com)']
=======
        Authorization: [Bearer eyJhbGciOiJSUzI1NiIsInR5cCI6IkpXVCJ9.eyJleHAiOjE0NjA4OTIzNTAsImlkIjoiRmxleEdldCIsIm9yaWdfaWF0IjoxNDYwODA1OTUwfQ.B3iLn95BfV2K2an3IlAqMQOUCtGVDmhmYhvHzvjf6WO4Yk98UorEq6j2gn7i8j4acKD3WH85t_i_nubRa6wRLRKJexV1qwv0-ljmVryH1osiRyf7hCtcEqx5-gEZxNViP2Q6L1qVEapdVT-2TIqdCV131pm8T6huHBMHbvvu0r1nkOVarty26S1JZ4feBOTwJoEsJln1QeV9MpcCe70hr4HfPdt9L50zxCyfBIAVmiGuGMyuvbS2cbsz4HEqOO6Dr5CNcR_Q8Xk043YpLDoX2JfQ-u7-QRr9PQNcGjtlUtVOw26p7iA-GpCYr6jwThjY0TM6MH-0q8wWaepDH3iBhQ]
        Connection: [keep-alive]
        User-Agent: [FlexGet/1.2.513.dev (www.flexget.com)]
>>>>>>> 57ca0abf
      method: GET
      uri: https://api.thetvdb.com/search/series?name=Sex+House
    response:
      body:
        string: !!binary |
          H4sIAAAAAAAAA1RSsW4bMQzd/RUPN9uuYwRtka1oh3Zph2Qpmgz0ib5jI4sHirrzNci/F7KbuBkk
          CI+PD4/Ue1oATSCn5ga/FgDwdLqBhqJQ5lwLD8sXcEcpsTU3aDqjoZeW4rvt+83H6+tVt/49dM0r
          cy+W/ZMYh8rebq62q82H1dX2wpBaOTe/Yol9UnusLReijmyj8FTRWz7iq5bMkAzCxDtkNuGMwTSU
          lgN2M+56xo8kmpYXeBSC9yx2ruCLdOIUcesliGYEHsj8wMnX+OZVno9tLFlGhit+arkrO8bABkJn
          lBx700PVrDayOL80EgLZIzK5GEP3MKYoPiP3OuXlPxtnZ169UArIxUxLCpI6tCV6MV7f232q51aO
          GFiHyDAejDMnr7yRTLTkN/rIzsbq88AZktpYTpKEA5kJB2gMbGg1OWfHJPVHQcYYikMSCP1pwYGz
          dIkD6OQLPY0noYxDaXtkPtb3oDnLLvK6Ln1GVk1nO394iV4nHtnqxOR17BmTxIikjh1jz2GJA4ca
          ozijJeOAvRrUQDHqxKGuPjKNjJJcIqrcXD8ha0JPudpYX6JyzsJ3OvCbsPxHcPJSQ9181rrDIqlr
          TsXnBfCweP4LAAD//wMA0eiHvxIDAAA=
      headers:
        cache-control: ['private, max-age=300']
<<<<<<< HEAD
        cf-ray: [2944ff8083d619c8-SYD]
        connection: [keep-alive]
        content-encoding: [gzip]
        content-type: [application/json]
        date: ['Sat, 16 Apr 2016 04:47:14 GMT']
        server: [cloudflare-nginx]
        set-cookie: ['__cfduid=d9b7c07b549da5af5165b1236dd63995c1460782034; expires=Sun,
            16-Apr-17 04:47:14 GMT; path=/; domain=.thetvdb.com; HttpOnly']
=======
        cf-ray: [294747a5a91b0b1a-SYD]
        connection: [keep-alive]
        content-encoding: [gzip]
        content-type: [application/json]
        date: ['Sat, 16 Apr 2016 11:26:01 GMT']
        server: [cloudflare-nginx]
        set-cookie: ['__cfduid=df47652195404c2b3acba0b2eaeb5b9461460805960; expires=Sun,
            16-Apr-17 11:26:00 GMT; path=/; domain=.thetvdb.com; HttpOnly']
>>>>>>> 57ca0abf
        vary: [Accept-Language]
        x-powered-by: [Thundar!]
        x-thetvdb-api-version: [2.0.0]
      status: {code: 200, message: OK}
  - request:
      body: null
      headers:
        Accept: ['*/*']
        Accept-Encoding: ['gzip, deflate']
<<<<<<< HEAD
        Authorization: [!!python/unicode 'Bearer eyJhbGciOiJSUzI1NiIsInR5cCI6IkpXVCJ9.eyJleHAiOjE0NjA4Njg0MzMsImlkIjoiRmxleEdldCIsIm9yaWdfaWF0IjoxNDYwNzgyMDMzfQ.2UGNwk3iDNxsVws16I5M67qBeYkqkEa4sBvT9PiVzkbwnBWCXpvL8FaL0a1VcMAEXB_lXXmsFBo9Kov4HqwEuN2YrkLBq8z4ZUwGSAZPa8qnmqpXwhgbJsvNE8scbelduWj6nNET2jlvwHTO18y84p5aGy1-Kki73w-gkamL1JXasUgB-_aL1UbO7PdLw3vk7fJwVfarjJl15yy8djsyK1YkqRVD71svZKUvDrCy94xWI9o8iNThnacp6QQxjzMiFMwKY_BtjTdjjscyU1McshERwBjuaGMtCRlnclIpzjDAlDLC-eu3LYx_KQXeUgv54aZwPxgh1IA4ZTNa8E8bZw']
        Connection: [keep-alive]
        User-Agent: [!!python/unicode 'FlexGet/2.0.0b0 (www.flexget.com)']
=======
        Authorization: [Bearer eyJhbGciOiJSUzI1NiIsInR5cCI6IkpXVCJ9.eyJleHAiOjE0NjA4OTIzNTAsImlkIjoiRmxleEdldCIsIm9yaWdfaWF0IjoxNDYwODA1OTUwfQ.B3iLn95BfV2K2an3IlAqMQOUCtGVDmhmYhvHzvjf6WO4Yk98UorEq6j2gn7i8j4acKD3WH85t_i_nubRa6wRLRKJexV1qwv0-ljmVryH1osiRyf7hCtcEqx5-gEZxNViP2Q6L1qVEapdVT-2TIqdCV131pm8T6huHBMHbvvu0r1nkOVarty26S1JZ4feBOTwJoEsJln1QeV9MpcCe70hr4HfPdt9L50zxCyfBIAVmiGuGMyuvbS2cbsz4HEqOO6Dr5CNcR_Q8Xk043YpLDoX2JfQ-u7-QRr9PQNcGjtlUtVOw26p7iA-GpCYr6jwThjY0TM6MH-0q8wWaepDH3iBhQ]
        Connection: [keep-alive]
        User-Agent: [FlexGet/1.2.513.dev (www.flexget.com)]
>>>>>>> 57ca0abf
      method: GET
      uri: https://api.thetvdb.com/series/260844
    response:
      body:
        string: !!binary |
          H4sIAAAAAAAAA1RRwW5iMQy89ytGOQMFVG0rblX30F660tLLqt2DIebh7SOJHOcB6s+vwnu05ZCD
          Z+zxjPNxBThPRm6BjysAcOLdAvMf07ubm1GPZFbh/Ew7dgu4JR/wGEtmN9DUCmXOboHXvwO0ohBY
          a3ejlLaypva6lxw3k3+pcRfKT3Wj+8SMrFQ19xCDSSgSPvs3otnuRfk0MZ/O5uPp7Xg2P/OBbR/1
          /bvcAF3u0BJM+ji3Z6zhoBV5PZWo63fsjwMNuN9MrdjRnepz0tixdsL7i8tAMgh7XqEPiKTRlzV7
          rI542TJ+BYlh9AV3QrAti/YMfkojRi2WVrzEDM+J1HYcbIInq/J8WLclS8ewiD+xvJQVI7GC0CgF
          w0bjrmpWG1mMz4MET/qOTCbKiBtoHwt5G/d5NNjonVn1QsEjF9VYgpfQYF1aK8qTN30L9S3lgMQx
          tQzlpJy5/lqDjlRiyRf6yMbK0Y7pPwAAAP//XJPBasMwEETv/Yoh5xDsOC5NjqX3QknpeePd1AJZ
          Mlo5rgL59yKnDklvQiyj2dEbURjX2GGSJHQUghGGtywBjXdRNGI0GSNQEPRDhHEgtFPALGq+nTBo
          8oWWTpOQohuaFio/+dx7VXOwssqhJ6j37mrnLEu0fpSThLwxxbx2wmishfMRB8FReIlOOLNrExoK
          wjj6AB9A1vpROEdvhU6CjJNFlkv5E9Q7tKTZxmrGy5LGz54pTuyWm2JblXVZzx0jE/SN0vvxS2Ti
          d98OQZnS4m5g/8fsDWPKSd/fmI4PV9RjXFflc/Fy68aZ+rWJjz0g5n9V2qKsd3W1q4uHmde02KHa
          rMuqmGtqonzM7xdPwOXp8gsAAP//AwCIQim8TgQAAA==
      headers:
        cache-control: ['private, max-age=300']
<<<<<<< HEAD
        cf-ray: [2944ff85d6df0b1a-SYD]
        connection: [keep-alive]
        content-encoding: [gzip]
        content-type: [application/json]
        date: ['Sat, 16 Apr 2016 04:47:15 GMT']
        last-modified: ['Fri, 29 Aug 2014 12:25:54 GMT']
        server: [cloudflare-nginx]
        set-cookie: ['__cfduid=d08b3939b9034a66fa6a9b4477a21a50a1460782034; expires=Sun,
            16-Apr-17 04:47:14 GMT; path=/; domain=.thetvdb.com; HttpOnly']
=======
        cf-ray: [294747ac634f19c8-SYD]
        connection: [keep-alive]
        content-encoding: [gzip]
        content-type: [application/json]
        date: ['Sat, 16 Apr 2016 11:26:02 GMT']
        last-modified: ['Fri, 29 Aug 2014 12:25:54 GMT']
        server: [cloudflare-nginx]
        set-cookie: ['__cfduid=d549b57b1d6a2ee1cfe63c4f4bf1bb6e21460805961; expires=Sun,
            16-Apr-17 11:26:01 GMT; path=/; domain=.thetvdb.com; HttpOnly']
>>>>>>> 57ca0abf
        vary: [Accept-Language]
        x-powered-by: [Thundar!]
        x-thetvdb-api-version: [2.0.0]
      status: {code: 200, message: OK}
  - request:
      body: null
      headers:
        Accept: ['*/*']
        Accept-Encoding: ['gzip, deflate']
<<<<<<< HEAD
        Authorization: [!!python/unicode 'Bearer eyJhbGciOiJSUzI1NiIsInR5cCI6IkpXVCJ9.eyJleHAiOjE0NjA4Njg0MzMsImlkIjoiRmxleEdldCIsIm9yaWdfaWF0IjoxNDYwNzgyMDMzfQ.2UGNwk3iDNxsVws16I5M67qBeYkqkEa4sBvT9PiVzkbwnBWCXpvL8FaL0a1VcMAEXB_lXXmsFBo9Kov4HqwEuN2YrkLBq8z4ZUwGSAZPa8qnmqpXwhgbJsvNE8scbelduWj6nNET2jlvwHTO18y84p5aGy1-Kki73w-gkamL1JXasUgB-_aL1UbO7PdLw3vk7fJwVfarjJl15yy8djsyK1YkqRVD71svZKUvDrCy94xWI9o8iNThnacp6QQxjzMiFMwKY_BtjTdjjscyU1McshERwBjuaGMtCRlnclIpzjDAlDLC-eu3LYx_KQXeUgv54aZwPxgh1IA4ZTNa8E8bZw']
        Connection: [keep-alive]
        User-Agent: [!!python/unicode 'FlexGet/2.0.0b0 (www.flexget.com)']
=======
        Authorization: [Bearer eyJhbGciOiJSUzI1NiIsInR5cCI6IkpXVCJ9.eyJleHAiOjE0NjA4OTIzNTAsImlkIjoiRmxleEdldCIsIm9yaWdfaWF0IjoxNDYwODA1OTUwfQ.B3iLn95BfV2K2an3IlAqMQOUCtGVDmhmYhvHzvjf6WO4Yk98UorEq6j2gn7i8j4acKD3WH85t_i_nubRa6wRLRKJexV1qwv0-ljmVryH1osiRyf7hCtcEqx5-gEZxNViP2Q6L1qVEapdVT-2TIqdCV131pm8T6huHBMHbvvu0r1nkOVarty26S1JZ4feBOTwJoEsJln1QeV9MpcCe70hr4HfPdt9L50zxCyfBIAVmiGuGMyuvbS2cbsz4HEqOO6Dr5CNcR_Q8Xk043YpLDoX2JfQ-u7-QRr9PQNcGjtlUtVOw26p7iA-GpCYr6jwThjY0TM6MH-0q8wWaepDH3iBhQ]
        Connection: [keep-alive]
        User-Agent: [FlexGet/1.2.513.dev (www.flexget.com)]
>>>>>>> 57ca0abf
      method: GET
      uri: https://api.thetvdb.com/series/260844/images/query?keyType=poster
    response:
      body:
        string: !!binary |
          H4sIAAAAAAAAA6rmUlBQci0qyi9SslJQ8stXKEotLs0pKVZIyy9SqMwvLVIoLE0tqrRSyE0siM5O
          rQypLEi1KsgvLkktUshOrQxLzClNtTIyM7AwMYlV4qoFAAAA//8DAG6HlThPAAAA
      headers:
        cache-control: ['private, max-age=300']
<<<<<<< HEAD
        cf-ray: [2944ff8b0fa704bc-SYD]
        connection: [keep-alive]
        content-encoding: [gzip]
        content-type: [application/json]
        date: ['Sat, 16 Apr 2016 04:47:15 GMT']
        server: [cloudflare-nginx]
        set-cookie: ['__cfduid=d6f75c17742d37f051dca1288ee6527e71460782035; expires=Sun,
            16-Apr-17 04:47:15 GMT; path=/; domain=.thetvdb.com; HttpOnly']
=======
        cf-ray: [294747b40b4a0b1a-SYD]
        connection: [keep-alive]
        content-encoding: [gzip]
        content-type: [application/json]
        date: ['Sat, 16 Apr 2016 11:26:03 GMT']
        server: [cloudflare-nginx]
        set-cookie: ['__cfduid=d3333309127c13e8c747121413db872261460805962; expires=Sun,
            16-Apr-17 11:26:02 GMT; path=/; domain=.thetvdb.com; HttpOnly']
>>>>>>> 57ca0abf
        vary: [Accept-Language]
        x-powered-by: [Thundar!]
        x-thetvdb-api-version: [2.0.0]
      status: {code: 404, message: Not Found}
  - request:
      body: null
      headers:
        Accept: ['*/*']
        Accept-Encoding: ['gzip, deflate']
<<<<<<< HEAD
        Authorization: [!!python/unicode 'Bearer eyJhbGciOiJSUzI1NiIsInR5cCI6IkpXVCJ9.eyJleHAiOjE0NjA4Njg0MzMsImlkIjoiRmxleEdldCIsIm9yaWdfaWF0IjoxNDYwNzgyMDMzfQ.2UGNwk3iDNxsVws16I5M67qBeYkqkEa4sBvT9PiVzkbwnBWCXpvL8FaL0a1VcMAEXB_lXXmsFBo9Kov4HqwEuN2YrkLBq8z4ZUwGSAZPa8qnmqpXwhgbJsvNE8scbelduWj6nNET2jlvwHTO18y84p5aGy1-Kki73w-gkamL1JXasUgB-_aL1UbO7PdLw3vk7fJwVfarjJl15yy8djsyK1YkqRVD71svZKUvDrCy94xWI9o8iNThnacp6QQxjzMiFMwKY_BtjTdjjscyU1McshERwBjuaGMtCRlnclIpzjDAlDLC-eu3LYx_KQXeUgv54aZwPxgh1IA4ZTNa8E8bZw']
        Connection: [keep-alive]
        User-Agent: [!!python/unicode 'FlexGet/2.0.0b0 (www.flexget.com)']
=======
        Authorization: [Bearer eyJhbGciOiJSUzI1NiIsInR5cCI6IkpXVCJ9.eyJleHAiOjE0NjA4OTIzNTAsImlkIjoiRmxleEdldCIsIm9yaWdfaWF0IjoxNDYwODA1OTUwfQ.B3iLn95BfV2K2an3IlAqMQOUCtGVDmhmYhvHzvjf6WO4Yk98UorEq6j2gn7i8j4acKD3WH85t_i_nubRa6wRLRKJexV1qwv0-ljmVryH1osiRyf7hCtcEqx5-gEZxNViP2Q6L1qVEapdVT-2TIqdCV131pm8T6huHBMHbvvu0r1nkOVarty26S1JZ4feBOTwJoEsJln1QeV9MpcCe70hr4HfPdt9L50zxCyfBIAVmiGuGMyuvbS2cbsz4HEqOO6Dr5CNcR_Q8Xk043YpLDoX2JfQ-u7-QRr9PQNcGjtlUtVOw26p7iA-GpCYr6jwThjY0TM6MH-0q8wWaepDH3iBhQ]
        Connection: [keep-alive]
        User-Agent: [FlexGet/1.2.513.dev (www.flexget.com)]
>>>>>>> 57ca0abf
      method: GET
      uri: https://api.thetvdb.com/series/260844/actors
    response:
      body: {string: !!python/unicode "{\n  \"data\": null,\n  \"errors\": null\n}"}
      headers:
        cache-control: ['private, max-age=300']
<<<<<<< HEAD
        cf-ray: [2944ff8cbfda04bc-SYD]
        connection: [keep-alive]
        content-length: ['36']
        content-type: [application/json]
        date: ['Sat, 16 Apr 2016 04:47:16 GMT']
        server: [cloudflare-nginx]
        set-cookie: ['__cfduid=d6f75c17742d37f051dca1288ee6527e71460782035; expires=Sun,
            16-Apr-17 04:47:15 GMT; path=/; domain=.thetvdb.com; HttpOnly']
=======
        cf-ray: [294747b9a8320b14-SYD]
        connection: [keep-alive]
        content-length: ['36']
        content-type: [application/json]
        date: ['Sat, 16 Apr 2016 11:26:04 GMT']
        server: [cloudflare-nginx]
        set-cookie: ['__cfduid=d6f1d5a7dd258a84cad07c0d2c442ca931460805963; expires=Sun,
            16-Apr-17 11:26:03 GMT; path=/; domain=.thetvdb.com; HttpOnly']
>>>>>>> 57ca0abf
        vary: [Accept-Language]
        x-powered-by: [Thundar!]
        x-thetvdb-api-version: [2.0.0]
      status: {code: 200, message: OK}
version: 1<|MERGE_RESOLUTION|>--- conflicted
+++ resolved
@@ -1,53 +1,12 @@
 interactions:
-  - request:
-      body: '{"apikey": "4D297D8CFDE0E105"}'
-      headers:
-        Accept: ['*/*']
-        Accept-Encoding: ['gzip, deflate']
-        Connection: [keep-alive]
-        Content-Length: ['30']
-        Content-Type: [application/json]
-        User-Agent: [!!python/unicode 'FlexGet/2.0.0b0 (www.flexget.com)']
-      method: POST
-      uri: https://api-beta.thetvdb.com/login
-    response:
-      body:
-        string: !!binary |
-          H4sIAAAAAAAAAwTBSZKqMAAA0H2fwnJvl1FU+DsmNQxxaEBgY4VBJGE0Sgi/+u793v+v2Wz+bmne
-          zP/N5rmwnskhLU+l9eNPEKASMthcN6kOt5B2YaBbyncurCo/quWJmEtEVAmRYulOLoN1RSFpy2s9
-          VrmZVZkOGawVgW/ZA9/2S0jaERkRR1MhXMOdHpfvlX9AnK5LA40s4Axs4cbd7notj2hPTSwxbfCU
-          cxlMNOGNdtPDbnDkPXaWGASpq5qhdq/CsGZ7rVXsdpCOPTc/aBW9qKP18iTFPj/8qPEZy31T913I
-          n0VisQGZMkuTvMo+N7JtkOmtSDXwo3cCspClboMPAixsWu7WfFFQXDvACjHzC21xxw7wk9PunDl8
-          PdDdw+LBA7+IVYGNEHJGmLBBRPtrYOwAG2LbH4yXLhRpvEGllUvkPRucdtvLZSSTW+5dbkd37U28
-          jBCWCh+4KXuaV66RDz64b/1aNWkFu4kYamU4+iL/rJ1ovNuXMPeLYSPhmJ/H4gmgKsUewrIpJzGf
-          f/3+AQAA//8DAJC31S7XAQAA
-      headers:
-        cf-ray: [2944ff7b34100b14-SYD]
-        connection: [keep-alive]
-        content-encoding: [gzip]
-        content-type: [application/json]
-        date: ['Sat, 16 Apr 2016 04:47:13 GMT']
-        server: [cloudflare-nginx]
-        set-cookie: ['__cfduid=d7743d4671779345cb423098406a091cd1460782033; expires=Sun,
-            16-Apr-17 04:47:13 GMT; path=/; domain=.thetvdb.com; HttpOnly']
-        vary: [Accept-Language]
-        x-powered-by: [Thundar!]
-        x-thetvdb-api-version: [2.0.0]
-      status: {code: 200, message: OK}
   - request:
       body: null
       headers:
         Accept: ['*/*']
         Accept-Encoding: ['gzip, deflate']
-<<<<<<< HEAD
-        Authorization: [!!python/unicode 'Bearer eyJhbGciOiJSUzI1NiIsInR5cCI6IkpXVCJ9.eyJleHAiOjE0NjA4Njg0MzMsImlkIjoiRmxleEdldCIsIm9yaWdfaWF0IjoxNDYwNzgyMDMzfQ.2UGNwk3iDNxsVws16I5M67qBeYkqkEa4sBvT9PiVzkbwnBWCXpvL8FaL0a1VcMAEXB_lXXmsFBo9Kov4HqwEuN2YrkLBq8z4ZUwGSAZPa8qnmqpXwhgbJsvNE8scbelduWj6nNET2jlvwHTO18y84p5aGy1-Kki73w-gkamL1JXasUgB-_aL1UbO7PdLw3vk7fJwVfarjJl15yy8djsyK1YkqRVD71svZKUvDrCy94xWI9o8iNThnacp6QQxjzMiFMwKY_BtjTdjjscyU1McshERwBjuaGMtCRlnclIpzjDAlDLC-eu3LYx_KQXeUgv54aZwPxgh1IA4ZTNa8E8bZw']
-        Connection: [keep-alive]
-        User-Agent: [!!python/unicode 'FlexGet/2.0.0b0 (www.flexget.com)']
-=======
         Authorization: [Bearer eyJhbGciOiJSUzI1NiIsInR5cCI6IkpXVCJ9.eyJleHAiOjE0NjA4OTIzNTAsImlkIjoiRmxleEdldCIsIm9yaWdfaWF0IjoxNDYwODA1OTUwfQ.B3iLn95BfV2K2an3IlAqMQOUCtGVDmhmYhvHzvjf6WO4Yk98UorEq6j2gn7i8j4acKD3WH85t_i_nubRa6wRLRKJexV1qwv0-ljmVryH1osiRyf7hCtcEqx5-gEZxNViP2Q6L1qVEapdVT-2TIqdCV131pm8T6huHBMHbvvu0r1nkOVarty26S1JZ4feBOTwJoEsJln1QeV9MpcCe70hr4HfPdt9L50zxCyfBIAVmiGuGMyuvbS2cbsz4HEqOO6Dr5CNcR_Q8Xk043YpLDoX2JfQ-u7-QRr9PQNcGjtlUtVOw26p7iA-GpCYr6jwThjY0TM6MH-0q8wWaepDH3iBhQ]
         Connection: [keep-alive]
         User-Agent: [FlexGet/1.2.513.dev (www.flexget.com)]
->>>>>>> 57ca0abf
       method: GET
       uri: https://api.thetvdb.com/search/series?name=Sex+House
     response:
@@ -64,16 +23,6 @@
           TsXnBfCweP4LAAD//wMA0eiHvxIDAAA=
       headers:
         cache-control: ['private, max-age=300']
-<<<<<<< HEAD
-        cf-ray: [2944ff8083d619c8-SYD]
-        connection: [keep-alive]
-        content-encoding: [gzip]
-        content-type: [application/json]
-        date: ['Sat, 16 Apr 2016 04:47:14 GMT']
-        server: [cloudflare-nginx]
-        set-cookie: ['__cfduid=d9b7c07b549da5af5165b1236dd63995c1460782034; expires=Sun,
-            16-Apr-17 04:47:14 GMT; path=/; domain=.thetvdb.com; HttpOnly']
-=======
         cf-ray: [294747a5a91b0b1a-SYD]
         connection: [keep-alive]
         content-encoding: [gzip]
@@ -82,7 +31,6 @@
         server: [cloudflare-nginx]
         set-cookie: ['__cfduid=df47652195404c2b3acba0b2eaeb5b9461460805960; expires=Sun,
             16-Apr-17 11:26:00 GMT; path=/; domain=.thetvdb.com; HttpOnly']
->>>>>>> 57ca0abf
         vary: [Accept-Language]
         x-powered-by: [Thundar!]
         x-thetvdb-api-version: [2.0.0]
@@ -92,45 +40,27 @@
       headers:
         Accept: ['*/*']
         Accept-Encoding: ['gzip, deflate']
-<<<<<<< HEAD
-        Authorization: [!!python/unicode 'Bearer eyJhbGciOiJSUzI1NiIsInR5cCI6IkpXVCJ9.eyJleHAiOjE0NjA4Njg0MzMsImlkIjoiRmxleEdldCIsIm9yaWdfaWF0IjoxNDYwNzgyMDMzfQ.2UGNwk3iDNxsVws16I5M67qBeYkqkEa4sBvT9PiVzkbwnBWCXpvL8FaL0a1VcMAEXB_lXXmsFBo9Kov4HqwEuN2YrkLBq8z4ZUwGSAZPa8qnmqpXwhgbJsvNE8scbelduWj6nNET2jlvwHTO18y84p5aGy1-Kki73w-gkamL1JXasUgB-_aL1UbO7PdLw3vk7fJwVfarjJl15yy8djsyK1YkqRVD71svZKUvDrCy94xWI9o8iNThnacp6QQxjzMiFMwKY_BtjTdjjscyU1McshERwBjuaGMtCRlnclIpzjDAlDLC-eu3LYx_KQXeUgv54aZwPxgh1IA4ZTNa8E8bZw']
-        Connection: [keep-alive]
-        User-Agent: [!!python/unicode 'FlexGet/2.0.0b0 (www.flexget.com)']
-=======
         Authorization: [Bearer eyJhbGciOiJSUzI1NiIsInR5cCI6IkpXVCJ9.eyJleHAiOjE0NjA4OTIzNTAsImlkIjoiRmxleEdldCIsIm9yaWdfaWF0IjoxNDYwODA1OTUwfQ.B3iLn95BfV2K2an3IlAqMQOUCtGVDmhmYhvHzvjf6WO4Yk98UorEq6j2gn7i8j4acKD3WH85t_i_nubRa6wRLRKJexV1qwv0-ljmVryH1osiRyf7hCtcEqx5-gEZxNViP2Q6L1qVEapdVT-2TIqdCV131pm8T6huHBMHbvvu0r1nkOVarty26S1JZ4feBOTwJoEsJln1QeV9MpcCe70hr4HfPdt9L50zxCyfBIAVmiGuGMyuvbS2cbsz4HEqOO6Dr5CNcR_Q8Xk043YpLDoX2JfQ-u7-QRr9PQNcGjtlUtVOw26p7iA-GpCYr6jwThjY0TM6MH-0q8wWaepDH3iBhQ]
         Connection: [keep-alive]
         User-Agent: [FlexGet/1.2.513.dev (www.flexget.com)]
->>>>>>> 57ca0abf
       method: GET
       uri: https://api.thetvdb.com/series/260844
     response:
       body:
         string: !!binary |
-          H4sIAAAAAAAAA1RRwW5iMQy89ytGOQMFVG0rblX30F660tLLqt2DIebh7SOJHOcB6s+vwnu05ZCD
-          Z+zxjPNxBThPRm6BjysAcOLdAvMf07ubm1GPZFbh/Ew7dgu4JR/wGEtmN9DUCmXOboHXvwO0ohBY
-          a3ejlLaypva6lxw3k3+pcRfKT3Wj+8SMrFQ19xCDSSgSPvs3otnuRfk0MZ/O5uPp7Xg2P/OBbR/1
-          /bvcAF3u0BJM+ji3Z6zhoBV5PZWo63fsjwMNuN9MrdjRnepz0tixdsL7i8tAMgh7XqEPiKTRlzV7
-          rI542TJ+BYlh9AV3QrAti/YMfkojRi2WVrzEDM+J1HYcbIInq/J8WLclS8ewiD+xvJQVI7GC0CgF
-          w0bjrmpWG1mMz4MET/qOTCbKiBtoHwt5G/d5NNjonVn1QsEjF9VYgpfQYF1aK8qTN30L9S3lgMQx
-          tQzlpJy5/lqDjlRiyRf6yMbK0Y7pPwAAAP//XJPBasMwEETv/Yoh5xDsOC5NjqX3QknpeePd1AJZ
-          Mlo5rgL59yKnDklvQiyj2dEbURjX2GGSJHQUghGGtywBjXdRNGI0GSNQEPRDhHEgtFPALGq+nTBo
-          8oWWTpOQohuaFio/+dx7VXOwssqhJ6j37mrnLEu0fpSThLwxxbx2wmishfMRB8FReIlOOLNrExoK
-          wjj6AB9A1vpROEdvhU6CjJNFlkv5E9Q7tKTZxmrGy5LGz54pTuyWm2JblXVZzx0jE/SN0vvxS2Ti
-          d98OQZnS4m5g/8fsDWPKSd/fmI4PV9RjXFflc/Fy68aZ+rWJjz0g5n9V2qKsd3W1q4uHmde02KHa
-          rMuqmGtqonzM7xdPwOXp8gsAAP//AwCIQim8TgQAAA==
+          H4sIAAAAAAAAA1xTTW8TQQy991c87TkN+WgozQ3oAS4g0SKEKAcn4+yaTmZWHk/SbdX/jmY3KQ2H
+          lXaePc/PnuenM6ByZFQt8XQGAJW4aonZ28m7i4vRgCRW4fSFtlwtUd3wAz7FnLg6hMkLJU7VEr9+
+          H6AVhcBasmultpE1+TcD5Xk9/tPW1Qnz51KxesGMLBe26mMMJiFLeMnfiCZ7L8r9jdlkOjufXJ5P
+          Z8d4YNtHvX9Nd4BOa2gOJkM7l0es5qAF+dUfUcpv2XWHMFB9Y/JiXdWfj53GHetOeH8yGUgCYc8r
+          DA2i1ejymh1WHW4bxtcgMYz+wTshWMOiQwTXUouRx41lJzHBcUtqWw42xmcr9Pyw9jnJjmERP2O+
+          zStGywpCrRQMG43bwllkJDE+XiQ40nskMlFG3ECHtpCauE+jg4xBmRUtFBxSVo05OAk11tlbVh7f
+          6V0o3408oOXYeoZyq5y4vFqNHanEnE74kYyVo3UtJ0hY+9xTErakKuwQvWPFOgbjZNhLsRFIGW02
+          SACh6QfsOEkd2IF6XWho1xMlbPO6QeKH8t/GlGTleVyG3iHFGAY5jzxCE/e8Yy0dk5W2O+zFe4Ro
+          WDE27EbYsive9R3WpOywiYqoIO/jnl0ZvWfaMYqdPApdVx4hxYCGUpExPtrLU7LvrSPrvTu9mFzN
+          p4vp4rhjJJquqfu6+cHc+/e2yZocddWrhNuDZ19sTGXSrxHZutVgdbPZfPp28u5lNx6pnYmd7gE5
+          998qXWG6WC7my8XkJOdDVy0xv5hN55Pjmorxt2P9yRnwfPb8FwAA//8DAIhCKbxOBAAA
       headers:
         cache-control: ['private, max-age=300']
-<<<<<<< HEAD
-        cf-ray: [2944ff85d6df0b1a-SYD]
-        connection: [keep-alive]
-        content-encoding: [gzip]
-        content-type: [application/json]
-        date: ['Sat, 16 Apr 2016 04:47:15 GMT']
-        last-modified: ['Fri, 29 Aug 2014 12:25:54 GMT']
-        server: [cloudflare-nginx]
-        set-cookie: ['__cfduid=d08b3939b9034a66fa6a9b4477a21a50a1460782034; expires=Sun,
-            16-Apr-17 04:47:14 GMT; path=/; domain=.thetvdb.com; HttpOnly']
-=======
         cf-ray: [294747ac634f19c8-SYD]
         connection: [keep-alive]
         content-encoding: [gzip]
@@ -140,7 +70,6 @@
         server: [cloudflare-nginx]
         set-cookie: ['__cfduid=d549b57b1d6a2ee1cfe63c4f4bf1bb6e21460805961; expires=Sun,
             16-Apr-17 11:26:01 GMT; path=/; domain=.thetvdb.com; HttpOnly']
->>>>>>> 57ca0abf
         vary: [Accept-Language]
         x-powered-by: [Thundar!]
         x-thetvdb-api-version: [2.0.0]
@@ -150,15 +79,9 @@
       headers:
         Accept: ['*/*']
         Accept-Encoding: ['gzip, deflate']
-<<<<<<< HEAD
-        Authorization: [!!python/unicode 'Bearer eyJhbGciOiJSUzI1NiIsInR5cCI6IkpXVCJ9.eyJleHAiOjE0NjA4Njg0MzMsImlkIjoiRmxleEdldCIsIm9yaWdfaWF0IjoxNDYwNzgyMDMzfQ.2UGNwk3iDNxsVws16I5M67qBeYkqkEa4sBvT9PiVzkbwnBWCXpvL8FaL0a1VcMAEXB_lXXmsFBo9Kov4HqwEuN2YrkLBq8z4ZUwGSAZPa8qnmqpXwhgbJsvNE8scbelduWj6nNET2jlvwHTO18y84p5aGy1-Kki73w-gkamL1JXasUgB-_aL1UbO7PdLw3vk7fJwVfarjJl15yy8djsyK1YkqRVD71svZKUvDrCy94xWI9o8iNThnacp6QQxjzMiFMwKY_BtjTdjjscyU1McshERwBjuaGMtCRlnclIpzjDAlDLC-eu3LYx_KQXeUgv54aZwPxgh1IA4ZTNa8E8bZw']
-        Connection: [keep-alive]
-        User-Agent: [!!python/unicode 'FlexGet/2.0.0b0 (www.flexget.com)']
-=======
         Authorization: [Bearer eyJhbGciOiJSUzI1NiIsInR5cCI6IkpXVCJ9.eyJleHAiOjE0NjA4OTIzNTAsImlkIjoiRmxleEdldCIsIm9yaWdfaWF0IjoxNDYwODA1OTUwfQ.B3iLn95BfV2K2an3IlAqMQOUCtGVDmhmYhvHzvjf6WO4Yk98UorEq6j2gn7i8j4acKD3WH85t_i_nubRa6wRLRKJexV1qwv0-ljmVryH1osiRyf7hCtcEqx5-gEZxNViP2Q6L1qVEapdVT-2TIqdCV131pm8T6huHBMHbvvu0r1nkOVarty26S1JZ4feBOTwJoEsJln1QeV9MpcCe70hr4HfPdt9L50zxCyfBIAVmiGuGMyuvbS2cbsz4HEqOO6Dr5CNcR_Q8Xk043YpLDoX2JfQ-u7-QRr9PQNcGjtlUtVOw26p7iA-GpCYr6jwThjY0TM6MH-0q8wWaepDH3iBhQ]
         Connection: [keep-alive]
         User-Agent: [FlexGet/1.2.513.dev (www.flexget.com)]
->>>>>>> 57ca0abf
       method: GET
       uri: https://api.thetvdb.com/series/260844/images/query?keyType=poster
     response:
@@ -168,16 +91,6 @@
           rQypLEi1KsgvLkktUshOrQxLzClNtTIyM7AwMYlV4qoFAAAA//8DAG6HlThPAAAA
       headers:
         cache-control: ['private, max-age=300']
-<<<<<<< HEAD
-        cf-ray: [2944ff8b0fa704bc-SYD]
-        connection: [keep-alive]
-        content-encoding: [gzip]
-        content-type: [application/json]
-        date: ['Sat, 16 Apr 2016 04:47:15 GMT']
-        server: [cloudflare-nginx]
-        set-cookie: ['__cfduid=d6f75c17742d37f051dca1288ee6527e71460782035; expires=Sun,
-            16-Apr-17 04:47:15 GMT; path=/; domain=.thetvdb.com; HttpOnly']
-=======
         cf-ray: [294747b40b4a0b1a-SYD]
         connection: [keep-alive]
         content-encoding: [gzip]
@@ -186,7 +99,6 @@
         server: [cloudflare-nginx]
         set-cookie: ['__cfduid=d3333309127c13e8c747121413db872261460805962; expires=Sun,
             16-Apr-17 11:26:02 GMT; path=/; domain=.thetvdb.com; HttpOnly']
->>>>>>> 57ca0abf
         vary: [Accept-Language]
         x-powered-by: [Thundar!]
         x-thetvdb-api-version: [2.0.0]
@@ -196,31 +108,15 @@
       headers:
         Accept: ['*/*']
         Accept-Encoding: ['gzip, deflate']
-<<<<<<< HEAD
-        Authorization: [!!python/unicode 'Bearer eyJhbGciOiJSUzI1NiIsInR5cCI6IkpXVCJ9.eyJleHAiOjE0NjA4Njg0MzMsImlkIjoiRmxleEdldCIsIm9yaWdfaWF0IjoxNDYwNzgyMDMzfQ.2UGNwk3iDNxsVws16I5M67qBeYkqkEa4sBvT9PiVzkbwnBWCXpvL8FaL0a1VcMAEXB_lXXmsFBo9Kov4HqwEuN2YrkLBq8z4ZUwGSAZPa8qnmqpXwhgbJsvNE8scbelduWj6nNET2jlvwHTO18y84p5aGy1-Kki73w-gkamL1JXasUgB-_aL1UbO7PdLw3vk7fJwVfarjJl15yy8djsyK1YkqRVD71svZKUvDrCy94xWI9o8iNThnacp6QQxjzMiFMwKY_BtjTdjjscyU1McshERwBjuaGMtCRlnclIpzjDAlDLC-eu3LYx_KQXeUgv54aZwPxgh1IA4ZTNa8E8bZw']
-        Connection: [keep-alive]
-        User-Agent: [!!python/unicode 'FlexGet/2.0.0b0 (www.flexget.com)']
-=======
         Authorization: [Bearer eyJhbGciOiJSUzI1NiIsInR5cCI6IkpXVCJ9.eyJleHAiOjE0NjA4OTIzNTAsImlkIjoiRmxleEdldCIsIm9yaWdfaWF0IjoxNDYwODA1OTUwfQ.B3iLn95BfV2K2an3IlAqMQOUCtGVDmhmYhvHzvjf6WO4Yk98UorEq6j2gn7i8j4acKD3WH85t_i_nubRa6wRLRKJexV1qwv0-ljmVryH1osiRyf7hCtcEqx5-gEZxNViP2Q6L1qVEapdVT-2TIqdCV131pm8T6huHBMHbvvu0r1nkOVarty26S1JZ4feBOTwJoEsJln1QeV9MpcCe70hr4HfPdt9L50zxCyfBIAVmiGuGMyuvbS2cbsz4HEqOO6Dr5CNcR_Q8Xk043YpLDoX2JfQ-u7-QRr9PQNcGjtlUtVOw26p7iA-GpCYr6jwThjY0TM6MH-0q8wWaepDH3iBhQ]
         Connection: [keep-alive]
         User-Agent: [FlexGet/1.2.513.dev (www.flexget.com)]
->>>>>>> 57ca0abf
       method: GET
       uri: https://api.thetvdb.com/series/260844/actors
     response:
-      body: {string: !!python/unicode "{\n  \"data\": null,\n  \"errors\": null\n}"}
+      body: {string: "{\n  \"data\": null,\n  \"errors\": null\n}"}
       headers:
         cache-control: ['private, max-age=300']
-<<<<<<< HEAD
-        cf-ray: [2944ff8cbfda04bc-SYD]
-        connection: [keep-alive]
-        content-length: ['36']
-        content-type: [application/json]
-        date: ['Sat, 16 Apr 2016 04:47:16 GMT']
-        server: [cloudflare-nginx]
-        set-cookie: ['__cfduid=d6f75c17742d37f051dca1288ee6527e71460782035; expires=Sun,
-            16-Apr-17 04:47:15 GMT; path=/; domain=.thetvdb.com; HttpOnly']
-=======
         cf-ray: [294747b9a8320b14-SYD]
         connection: [keep-alive]
         content-length: ['36']
@@ -229,7 +125,6 @@
         server: [cloudflare-nginx]
         set-cookie: ['__cfduid=d6f1d5a7dd258a84cad07c0d2c442ca931460805963; expires=Sun,
             16-Apr-17 11:26:03 GMT; path=/; domain=.thetvdb.com; HttpOnly']
->>>>>>> 57ca0abf
         vary: [Accept-Language]
         x-powered-by: [Thundar!]
         x-thetvdb-api-version: [2.0.0]
