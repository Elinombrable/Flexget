--- conflicted
+++ resolved
@@ -21,30 +21,17 @@
           - '*.mkv'
     """
 
-<<<<<<< HEAD
-    def validator(self):
-        from flexget import validator
-        config = validator.factory('dict')
-        config.accept('text', key='require')
-        config.accept('list', key='require').accept('text')
-        config.accept('text', key='require_all')
-        config.accept('list', key='require_all').accept('text')
-        config.accept('text', key='reject')
-        config.accept('list', key='reject').accept('text')
-        config.accept('boolean', key='strict')
-        return config
-=======
     schema = {
         'type': 'object',
         'properties': {
             # These two properties allow a string or list of strings
             'require': one_or_more({'type': 'string'}),
+            'require_all': one_or_more({'type': 'string'}),
             'reject': one_or_more({'type': 'string'}),
             'strict': {'type': 'boolean', 'default': False}
         },
         'additionalProperties': False
     }
->>>>>>> 7acf8258
 
     def get_config(self, task):
         config = task.config.get('content_filter')
@@ -121,7 +108,7 @@
             self.parse_torrent_files(entry)
             if self.process_entry(task, entry):
                 task.rerun()
-            elif not 'content_files' in entry and config['strict']:
+            elif not 'content_files' in entry and config.get('strict'):
                 entry.reject('no content files parsed for entry', remember=True)
                 task.rerun()
 
