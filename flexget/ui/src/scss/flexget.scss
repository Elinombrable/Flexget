--- conflicted
+++ resolved
@@ -52,13 +52,6 @@
 
 }
 
-<<<<<<< HEAD
-.series-image {
-  margin-right: 10px;
-}
-
-=======
->>>>>>> 9c643882
 .fg-material-paging .fg-pagination-button {
   width: 50px;
   min-width: 50px;
@@ -67,11 +60,4 @@
 
 .text-center {
   text-align: center;
-}
-
-.rating {
-  margin-top: 10px;
-  i {
-    color: gold;
-  }
 }