--- conflicted
+++ resolved
@@ -24,11 +24,7 @@
     # urlrewriter API
     def url_rewrite(self, task, entry):
         # Rewrite divxatope.com/descargar/ to divxatope.com/descarga-torrent/
-<<<<<<< HEAD
         entry['url'] = re.sub('/descargar', '/descarga-torrent', entry['url'])
-=======
-        entry['url'] = re.sub("/descargar", "/descarga-torrent", entry['url'])
->>>>>>> 7889530e
         entry['url'] = self.parse_download_page(entry['url'])
 
     @plugin.internet(log)
