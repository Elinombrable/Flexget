--- conflicted
+++ resolved
@@ -1,10 +1,6 @@
 from __future__ import unicode_literals, division, absolute_import
-<<<<<<< HEAD
-from builtins import object
-=======
 import re
 from datetime import datetime
->>>>>>> 6f98cbe4
 
 import pytest
 
