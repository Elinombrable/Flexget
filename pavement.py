--- conflicted
+++ resolved
@@ -21,11 +21,8 @@
 options = environment.options
 install_requires = ['FeedParser>=5.1.3', 'SQLAlchemy >=0.7, <0.7.99', 'PyYAML', 'BeautifulSoup>=3.2, <3.3',
                     'beautifulsoup4>=4.1, <4.2', 'html5lib>=0.11', 'PyRSS2Gen', 'pynzb', 'progressbar', 'jinja2',
-<<<<<<< HEAD
-                    'flask', 'cherrypy', 'requests>=1.0, <1.99', 'python-dateutil!=2.0', 'python-tvrage']
-=======
-                    'flask', 'cherrypy', 'requests>=1.0, <1.99', 'python-dateutil!=2.0', 'jsonschema>=2.0']
->>>>>>> 7acf8258
+                    'flask', 'cherrypy', 'requests>=1.0, <1.99', 'python-dateutil!=2.0', 'jsonschema>=2.0',
+                    'python-tvrage']
 if sys.version_info < (2, 7):
     # argparse is part of the standard library in python 2.7+
     install_requires.append('argparse')
