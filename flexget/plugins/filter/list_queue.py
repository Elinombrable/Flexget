--- conflicted
+++ resolved
@@ -1,12 +1,7 @@
 from __future__ import unicode_literals, division, absolute_import
-<<<<<<< HEAD
-=======
 from builtins import *  # pylint: disable=unused-import, redefined-builtin
->>>>>>> 104b882c
 
 import logging
-
-from builtins import *
 
 from flexget import plugin
 from flexget.event import event
