--- conflicted
+++ resolved
@@ -27,15 +27,9 @@
     BASE_URL = 'https://api-beta.thetvdb.com/'
     BANNER_URL = 'http://thetvdb.com/banners/'
 
-<<<<<<< HEAD
     def __init__(self, username=None, account_id=None):
         self.username = username
-        self.account_id = account_id
-=======
-    def __init__(self, username=None, acount_id=None):
-        self.username = username
         self.account_id = acount_id
->>>>>>> 90890e5d
         self.auth_key = self.username if self.username else 'default'
 
     def get_auth_token(self, refresh=False):
