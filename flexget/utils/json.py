"""
Helper module that can load whatever version of the json module is available.
Plugins can just import the methods from this module.

Also allows date and datetime objects to be encoded/decoded.
"""
from __future__ import unicode_literals, division, absolute_import
import datetime
from builtins import str

from flexget.plugin import DependencyError

try:
    import simplejson as json
except ImportError:
    try:
        import json
    except ImportError:
        try:
            # Google Appengine offers simplejson via django
            from django.utils import simplejson as json
        except ImportError:
            raise DependencyError(missing='simplejson')


DATE_FMT = '%Y-%m-%d'
ISO8601_FMT = '%Y-%m-%dT%H:%M:%SZ'


class DTDecoder(json.JSONDecoder):
    def decode(self, obj, **kwargs):
<<<<<<< HEAD
        if isinstance(obj, str):
=======
        if isinstance(obj, basestring):
            # The built-in `json` library will `unicode` strings, except for empty strings. patch this for
            # consistency so that `unicode` is always returned.
            if obj == b'':
                return ''

>>>>>>> d177b2bb
            dt_str = obj.strip('"')
            try:
                return datetime.datetime.strptime(dt_str, ISO8601_FMT)
            except (ValueError, TypeError):
                try:
                    return datetime.datetime.strptime(dt_str, DATE_FMT)
                except (ValueError, TypeError):
                    pass

        return super(DTDecoder, self).decode(obj, **kwargs)


def _datetime_encoder(obj):
    if isinstance(obj, datetime.datetime):
        return obj.strftime(ISO8601_FMT)
    elif isinstance(obj, datetime.date):
        return obj.strftime(DATE_FMT)
    raise TypeError


def _datetime_decoder(dict_):
    for key, value in dict_.items():
        # The built-in `json` library will `unicode` strings, except for empty strings. patch this for
        # consistency so that `unicode` is always returned.
        if value == b'':
            dict_[key] = ''
            continue

        try:
            datetime_obj = datetime.datetime.strptime(value, ISO8601_FMT)
            dict_[key] = datetime_obj
        except (ValueError, TypeError):
            try:
                date_obj = datetime.datetime.strptime(value, DATE_FMT)
                dict_[key] = date_obj.date()
            except (ValueError, TypeError):
                continue

    return dict_


def _empty_unicode_decoder(dict_):
    for key, value in dict_.items():
        # The built-in `json` library will `unicode` strings, except for empty strings. patch this for
        # consistency so that `unicode` is always returned.
        if value == b'':
            dict_[key] = ''
            continue
    return dict_


def dumps(*args, **kwargs):
    if kwargs.pop('encode_datetime', False):
        kwargs['default'] = _datetime_encoder
    return json.dumps(*args, **kwargs)


def dump(*args, **kwargs):
    if kwargs.pop('encode_datetime', False):
        kwargs['default'] = _datetime_encoder
    return json.dump(*args, **kwargs)


def loads(*args, **kwargs):
    """
    :param bool decode_datetime: If `True`, dates in ISO8601 format will be deserialized to :class:`datetime.datetime`
      objects.
    """
    if kwargs.pop('decode_datetime', False):
        kwargs['object_hook'] = _datetime_decoder
        kwargs['cls'] = DTDecoder
    else:
        kwargs['object_hook'] = _empty_unicode_decoder
    return json.loads(*args, **kwargs)


def load(*args, **kwargs):
    """
    :param bool decode_datetime: If `True`, dates in ISO8601 format will be deserialized to :class:`datetime.datetime`
      objects.
    """
    if kwargs.pop('decode_datetime', False):
        kwargs['object_hook'] = _datetime_decoder
        kwargs['cls'] = DTDecoder
    else:
        kwargs['object_hook'] = _empty_unicode_decoder
    return json.load(*args, **kwargs)<|MERGE_RESOLUTION|>--- conflicted
+++ resolved
@@ -29,16 +29,12 @@
 
 class DTDecoder(json.JSONDecoder):
     def decode(self, obj, **kwargs):
-<<<<<<< HEAD
         if isinstance(obj, str):
-=======
-        if isinstance(obj, basestring):
             # The built-in `json` library will `unicode` strings, except for empty strings. patch this for
             # consistency so that `unicode` is always returned.
             if obj == b'':
                 return ''
 
->>>>>>> d177b2bb
             dt_str = obj.strip('"')
             try:
                 return datetime.datetime.strptime(dt_str, ISO8601_FMT)
