from __future__ import unicode_literals, division, absolute_import
<<<<<<< HEAD
=======
from builtins import *  # pylint: disable=unused-import, redefined-builtin
from future.moves.urllib.parse import urlparse
>>>>>>> 104b882c

import json
import logging
from collections import MutableSet

import requests
from builtins import *
from future.moves.urllib.parse import urlparse
from requests import RequestException

from flexget import plugin
from flexget.entry import Entry
from flexget.event import event

log = logging.getLogger('sonarr_list')


class SonarrSet(MutableSet):
    supported_ids = ['tvdb_id', 'tvrage_id', 'tvmaze_id', 'imdb_id', 'slug', 'sonarr_id']
    schema = {
        'type': 'object',
        'properties': {
            'base_url': {'type': 'string'},
            'port': {'type': 'number', 'default': 80},
            'api_key': {'type': 'string'},
            'include_ended': {'type': 'boolean', 'default': True},
            'only_monitored': {'type': 'boolean', 'default': True},
            'include_data': {'type': 'boolean', 'default': False}
        },
        'required': ['api_key', 'base_url'],
        'additionalProperties': False
    }

    def series_request_builder(self, base_url, port, api_key):
        parsedurl = urlparse(base_url)
        log.debug('Received series list request')
        url = '%s://%s:%s%s/api/series' % (parsedurl.scheme, parsedurl.netloc, port, parsedurl.path)
        headers = {'X-Api-Key': api_key}
        return url, headers

    def lookup_request(self, base_url, port, api_key):
        parsedurl = urlparse(base_url)
        log.debug('Received series lookup request')
        url = '%s://%s:%s%s/api/series/lookup?term=' % (parsedurl.scheme, parsedurl.netloc, port, parsedurl.path)
        headers = {'X-Api-Key': api_key}
        return url, headers

    def profile_list_request(self, base_url, port, api_key):
        parsedurl = urlparse(base_url)
        log.debug('Received profile list request')
        url = '%s://%s:%s%s/api/profile' % (parsedurl.scheme, parsedurl.netloc, port, parsedurl.path)
        headers = {'X-Api-Key': api_key}
        return url, headers

    def rootfolder_request(self, base_url, port, api_key):
        parsedurl = urlparse(base_url)
        log.debug('Received rootfolder list request')
        url = '%s://%s:%s%s/api/Rootfolder' % (parsedurl.scheme, parsedurl.netloc, port, parsedurl.path)
        headers = {'X-Api-Key': api_key}
        return url, headers

    def get_json(self, url, headers):
        try:
            response = requests.get(url, headers=headers)
            if response.status_code == 200:
                return response.json()
            else:
                raise plugin.PluginError('Invalid response received from Sonarr: %s' % response.content)
        except RequestException as e:
            raise plugin.PluginError('Unable to connect to Sonarr at %s. Error: %s' % (url, e))

    def post_json(self, url, headers, data):
        try:
            response = requests.post(url, headers=headers, data=data)
            if response.status_code == 201:
                return response.json()
            else:
                raise plugin.PluginError('Invalid response received from Sonarr: %s' % response.content)
        except RequestException as e:
            raise plugin.PluginError('Unable to connect to Sonarr at %s. Error: %s' % (url, e))

    def request_builder(self, base_url, request_type, port, api_key):
        if request_type == 'series':
            return self.series_request_builder(base_url, port, api_key)
        elif request_type == 'profile':
            return self.profile_list_request(base_url, port, api_key)
        elif request_type == 'lookup':
            return self.lookup_request(base_url, port, api_key)
        elif request_type == 'rootfolder':
            return self.rootfolder_request(base_url, port, api_key)
        else:
            raise plugin.PluginError('Received unknown API request, aborting.')

    def translate_quality(self, quality_name):
        """
        Translate Sonnar's qualities to ones recognize by Flexget
        """
        if quality_name == 'Raw-HD':  # No better match yet in Flexget
            return 'remux'
        elif quality_name == 'DVD':  # No better match yet in Flexget
            return 'dvdrip'
        else:
            return quality_name.replace('-', ' ').lower()

    def quality_requirement_builder(self, quality_profile):

        allowed_qualities = [self.translate_quality(quality['quality']['name']) for quality in quality_profile['items']
                             if quality['allowed']]
        cutoff = self.translate_quality(quality_profile['cutoff']['name'])

        return allowed_qualities, cutoff

    def list_entries(self):
        series_url, series_headers = self.request_builder(self.config.get('base_url'), 'series',
                                                          self.config.get('port'), self.config['api_key'])
        json = self.get_json(series_url, series_headers)

        # Retrieves Sonarr's profile list if include_data is set to true
        if self.config.get('include_data'):
            profile_url, profile_headers = self.request_builder(self.config.get('base_url'), 'profile',
                                                                self.config.get('port'),
                                                                self.config['api_key'])
            profiles_json = self.get_json(profile_url, profile_headers)

        entries = []
        for show in json:
            fg_qualities = ''  # Initializes the quality parameter
            fg_cutoff = ''
            path = None
            if not show['monitored'] and self.config.get(
                    'only_monitored'):  # Checks if to retrieve just monitored shows
                continue
            if show['status'] == 'ended' and not self.config.get('include_ended'):  # Checks if to retrieve ended shows
                continue
            if self.config.get('include_data') and profiles_json:  # Check if to retrieve quality & path
                path = show.get('path')
                for profile in profiles_json:
                    if profile['id'] == show['profileId']:  # Get show's profile data from all possible profiles
                        fg_qualities, fg_cutoff = self.quality_requirement_builder(profile)
            entry = Entry(title=show['title'],
                          url='',
                          series_name=show['title'],
                          tvdb_id=show.get('tvdbId'),
                          tvrage_id=show.get('tvRageId'),
                          tvmaze_id=show.get('tvMazeId'),
                          imdb_id=show.get('imdbid'),
                          slug=show.get('titleSlug'),
                          sonarr_id=show.get('id'),
                          configure_series_target=fg_cutoff)
            if len(fg_qualities) > 1:
                entry['configure_series_qualities'] = fg_qualities
            elif len(fg_qualities) == 1:
                entry['configure_series_quality'] = fg_qualities[0]
            else:
                entry['configure_series_quality'] = fg_qualities
            if path:
                entry['configure_series_path'] = path
            if entry.isvalid():
                log.debug('returning entry %s', entry)
                entries.append(entry)
            else:
                log.error('Invalid entry created? %s' % entry)
                continue

        return entries

    def add_show(self, entry):
        log.debug('searching for show match for %s using Sonarr', entry)
        lookup_series_url, lookup_series_headers = self.request_builder(self.config.get('base_url'), 'lookup',
                                                                        self.config.get('port'), self.config['api_key'])
        if entry.get('tvdb_id'):
            lookup_series_url += 'tvdb:%s' % entry.get('tvdb_id')
        else:
            lookup_series_url += entry.get('title')
        lookup_results = self.get_json(lookup_series_url, headers=lookup_series_headers)
        if not lookup_results:
            log.debug('could not find series match to %s', entry)
            return
        else:
            if len(lookup_results) > 1:
                log.debug('got multiple results for Sonarr, using first one')
        show = lookup_results[0]
        log.debug('using show %s', show)
        # Getting rootfolder
        rootfolder_series_url, rootfolder_series_headers = self.request_builder(self.config.get('base_url'),
                                                                                'rootfolder', self.config.get('port'),
                                                                                self.config['api_key'])
        rootfolder = self.get_json(rootfolder_series_url, headers=rootfolder_series_headers)

        # Setting defaults for Sonarr
        show['profileId'] = 1
        show['qualityProfileId '] = 1
        show['rootFolderPath'] = rootfolder[0]['path']

        series_url, series_headers = self.request_builder(self.config.get('base_url'), 'series',
                                                          self.config.get('port'), self.config['api_key'])
        log.debug('adding show %s to sonarr', show)
        returned_show = self.post_json(series_url, headers=series_headers, data=json.dumps(show))
        return returned_show

    def remove_show(self, show):
        delete_series_url, delete_series_headers = self.request_builder(self.config.get('base_url'), 'series',
                                                                        self.config.get('port'), self.config['api_key'])
        delete_series_url += '/%s' % show.get('sonarr_id')
        response = requests.delete(delete_series_url, headers=delete_series_headers)

    @property
    def shows(self):
        if self._shows is None:
            self._shows = self.list_entries()
        return self._shows

    def _find_entry(self, entry):
        for sb_entry in self.shows:
            if any(entry.get(id) is not None and entry[id] == sb_entry[id] for id in self.supported_ids):
                return sb_entry
            if entry.get('title').lower() == sb_entry.get('title').lower():
                return sb_entry

    def _from_iterable(self, it):
        # TODO: is this the right answer? the returned object won't have our custom __contains__ logic
        return set(it)

    def __init__(self, config):
        self.config = config
        self._shows = None

    def __iter__(self):
        return (entry for entry in self.shows)

    def __len__(self):
        return len(self.shows)

    def __contains__(self, entry):
        return self._find_entry(entry) is not None

    def add(self, entry):
        if not self._find_entry(entry):
            show = self.add_show(entry)
            self._shows = None
            log.verbose('Successfully added show %s to Sonarr', show['title'])
        else:
            log.debug('entry %s already exists in Sonarr list', entry)

    def discard(self, entry):
        show = self._find_entry(entry)
        if not show:
            log.debug('Did not find matching show in Sonarr for %s, skipping', entry)
            return
        self.remove_show(show)
        log.verbose('removed show %s from Sonarr', show['title'])

    @property
    def immutable(self):
        return False

    @property
    def online(self):
        """ Set the online status of the plugin, online plugin should be treated differently in certain situations,
        like test mode"""
        return True

    def get(self, entry):
        return self._find_entry(entry)


class SonarrList(object):
    schema = SonarrSet.schema

    @staticmethod
    def get_list(config):
        return SonarrSet(config)

    def on_task_input(self, task, config):
        return list(SonarrSet(config))


@event('plugin.register')
def register_plugin():
    plugin.register(SonarrList, 'sonarr_list', api_ver=2, groups=['list'])<|MERGE_RESOLUTION|>--- conflicted
+++ resolved
@@ -1,17 +1,12 @@
 from __future__ import unicode_literals, division, absolute_import
-<<<<<<< HEAD
-=======
 from builtins import *  # pylint: disable=unused-import, redefined-builtin
 from future.moves.urllib.parse import urlparse
->>>>>>> 104b882c
 
 import json
 import logging
 from collections import MutableSet
 
 import requests
-from builtins import *
-from future.moves.urllib.parse import urlparse
 from requests import RequestException
 
 from flexget import plugin
