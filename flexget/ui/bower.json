--- conflicted
+++ resolved
@@ -19,11 +19,7 @@
     "angular-messages": "^1.5.1"
   },
   "resolutions": {
-<<<<<<< HEAD
-    "angular": "1.5.3"
-=======
     "angular": "~1.5.2"
->>>>>>> e7841a24
   },
   "devDependencies": {},
   "overrides": {
