from __future__ import unicode_literals, division, absolute_import
<<<<<<< HEAD
from builtins import str
from builtins import object
=======

>>>>>>> 7432abb5
import logging
from datetime import datetime, timedelta

from sqlalchemy import Column, Integer, String, Unicode, DateTime
from sqlalchemy.schema import Index

from flexget import db_schema, options, plugin
from flexget.event import event
from flexget.logger import console
from flexget.manager import Session
from flexget.utils.sqlalchemy_utils import table_add_column
from flexget.utils.tools import parse_timedelta

SCHEMA_VER = 3

log = logging.getLogger('failed')
Base = db_schema.versioned_base('failed', SCHEMA_VER)


@db_schema.upgrade('failed')
def upgrade(ver, session):
    if ver is None or ver < 1:
        raise db_schema.UpgradeImpossible
    if ver == 1:
        table_add_column('failed', 'reason', Unicode, session)
        ver = 2
    if ver == 2:
        table_add_column('failed', 'retry_time', DateTime, session)
        ver = 3
    return ver


class FailedEntry(Base):
    __tablename__ = 'failed'

    id = Column(Integer, primary_key=True)
    title = Column(Unicode)
    url = Column(String)
    tof = Column(DateTime)
    reason = Column(Unicode)
    count = Column(Integer, default=1)
    retry_time = Column(DateTime)

    def __init__(self, title, url, reason=None):
        self.title = title
        self.url = url
        self.reason = reason
        self.tof = datetime.now()

    def __str__(self):
        return '<Failed(title=%s)>' % self.title

    def to_dict(self):
        return {
            'id': self.id,
            'title': self.title,
            'url': self.url,
            'added_at': self.tof,
            'reason': self.reason,
            'count': self.count,
            'retry_time': self.retry_time
        }


# create indexes, used when creating tables
columns = Base.metadata.tables['failed'].c
Index('failed_title_url', columns.title, columns.url, columns.count)


@event('manager.db_cleanup')
def db_cleanup(manager, session):
    # Delete everything older than 30 days
    session.query(FailedEntry).filter(FailedEntry.tof < datetime.now() - timedelta(days=30)).delete()
    # Of the remaining, always keep latest 25. Drop any after that if fail was more than a week ago.
    keep_num = 25
    keep_ids = [fe.id for fe in session.query(FailedEntry).order_by(FailedEntry.tof.desc())[:keep_num]]
    if len(keep_ids) == keep_num:
        query = session.query(FailedEntry)
        query = query.filter(FailedEntry.id.notin_(keep_ids))
        query = query.filter(FailedEntry.tof < datetime.now() - timedelta(days=7))
        query.delete(synchronize_session=False)


class PluginFailed(object):
    """
    Records entry failures and stores them for trying again after a certain interval.
    Rejects them after they have failed too many times.

    """

    schema = {
        "oneOf": [
            # Allow retry_failed: no form to turn off plugin altogether
            {"type": "boolean"},
            {
                "type": "object",
                "properties": {
                    "retry_time": {"type": "string", "format": "interval", "default": "1 hour"},
                    "max_retries": {"type": "integer", "minimum": 0, "default": 3},
                    "retry_time_multiplier": {
                        # Allow turning off the retry multiplier with 'no' as well as 1
                        "oneOf": [{"type": "number", "minimum": 0}, {"type": "boolean"}],
                        "default": 1.5
                    }
                },
                "additionalProperties": False
            }
        ]
    }

    def __init__(self):
        try:
            self.backlog = plugin.get_plugin_by_name('backlog')
        except plugin.DependencyError:
            log.warning('Unable utilize backlog plugin, failed entries may not be retried properly.')

    def prepare_config(self, config):
        if not isinstance(config, dict):
            config = {}
        config.setdefault('retry_time', '1 hour')
        config.setdefault('max_retries', 3)
        if config.get('retry_time_multiplier', True) is True:
            # If multiplier is not specified, or is specified as True, use the default
            config['retry_time_multiplier'] = 1.5
        else:
            # If multiplier is False, turn it off
            config['retry_time_multiplier'] = 1
        return config

    def retry_time(self, fail_count, config):
        """Return the timedelta an entry that has failed `fail_count` times before should wait before being retried."""
        base_retry_time = parse_timedelta(config['retry_time'])
        # Timedeltas do not allow floating point multiplication. Convert to seconds and then back to avoid this.
        base_retry_secs = base_retry_time.days * 86400 + base_retry_time.seconds
        retry_secs = base_retry_secs * (config['retry_time_multiplier'] ** fail_count)
        return timedelta(seconds=retry_secs)

    @plugin.priority(-255)
    def on_task_input(self, task, config):
        if config is False:
            return
        config = self.prepare_config(config)
        for entry in task.all_entries:
            entry.on_fail(self.add_failed, config=config)

    def add_failed(self, entry, reason=None, config=None, **kwargs):
        """Adds entry to internal failed list, displayed with --failed"""
        # Make sure reason is a string, in case it is set to an exception instance
        reason = str(reason) or 'Unknown'
        with Session() as session:
            # query item's existence
            item = session.query(FailedEntry).filter(FailedEntry.title == entry['title']). \
                filter(FailedEntry.url == entry['original_url']).first()
            if not item:
                item = FailedEntry(entry['title'], entry['original_url'], reason)
                item.count = 0
            retry_time = self.retry_time(item.count, config)
            item.retry_time = datetime.now() + retry_time
            item.count += 1
            item.tof = datetime.now()
            item.reason = reason
            session.merge(item)
            log.debug('Marking %s in failed list. Has failed %s times.' % (item.title, item.count))
            if self.backlog and item.count <= config['max_retries']:
                self.backlog.instance.add_backlog(entry.task, entry, amount=retry_time, session=session)
            entry.task.rerun()

    @plugin.priority(255)
    def on_task_filter(self, task, config):
        if config is False:
            return
        config = self.prepare_config(config)
        max_count = config['max_retries']
        for entry in task.entries:
            item = task.session.query(FailedEntry).filter(FailedEntry.title == entry['title']). \
                filter(FailedEntry.url == entry['original_url']).first()
            if item:
                if item.count > max_count:
                    entry.reject('Has already failed %s times in the past. (failure reason: %s)' %
                                 (item.count, item.reason))
                elif item.retry_time and item.retry_time > datetime.now():
                    entry.reject('Waiting before retrying entry which has failed in the past. (failure reason: %s)' %
                                 item.reason)


def do_cli(manager, options):
    if options.failed_action == 'list':
        list_failed()
    elif options.failed_action == 'clear':
        clear_failed(manager)


def list_failed():
    session = Session()
    try:
        results = session.query(FailedEntry).all()
        if not results:
            console('No failed entries recorded')
        for entry in results:
            console('%16s - %s - %s times - %s' %
                    (entry.tof.strftime('%Y-%m-%d %H:%M'), entry.title, entry.count, entry.reason))
    finally:
        session.close()


def clear_failed(manager):
    session = Session()
    try:
        results = session.query(FailedEntry).delete()
        console('Cleared %i items.' % results)
        session.commit()
        if results:
            manager.config_changed()
    finally:
        session.close()


@event('plugin.register')
def register_plugin():
    plugin.register(PluginFailed, 'retry_failed', builtin=True, api_ver=2)


@event('options.register')
def register_parser_arguments():
    parser = options.register_command('failed', do_cli, help='list or clear remembered failures')
    subparsers = parser.add_subparsers(dest='failed_action', metavar='<action>')
    subparsers.add_parser('list', help='list all the entries that have had failures')
    subparsers.add_parser('clear', help='clear all failures from database, so they can be retried')<|MERGE_RESOLUTION|>--- conflicted
+++ resolved
@@ -1,10 +1,6 @@
 from __future__ import unicode_literals, division, absolute_import
-<<<<<<< HEAD
 from builtins import str
 from builtins import object
-=======
-
->>>>>>> 7432abb5
 import logging
 from datetime import datetime, timedelta
 
