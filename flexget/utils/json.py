"""
Helper module that can load whatever version of the json module is available.
Plugins can just import the methods from this module.

Also allows date and datetime objects to be encoded/decoded.
"""
from __future__ import unicode_literals, division, absolute_import
import datetime
from builtins import str

from flexget.plugin import DependencyError

try:
    import simplejson as json
except ImportError:
    try:
        import json
    except ImportError:
        try:
            # Google Appengine offers simplejson via django
            from django.utils import simplejson as json
        except ImportError:
            raise DependencyError(missing='simplejson')


DATE_FMT = '%Y-%m-%d'
ISO8601_FMT = '%Y-%m-%dT%H:%M:%SZ'


class DTDecoder(json.JSONDecoder):
    def decode(self, obj, **kwargs):
<<<<<<< HEAD
        if isinstance(obj, str):
            # The built-in `json` library will `unicode` strings, except for empty strings. patch this for
            # consistency so that `unicode` is always returned.
            if obj == b'':
                return ''
=======
        # The built-in `json` library will `unicode` strings, except for empty strings. patch this for
        # consistency so that `unicode` is always returned.
        if obj == b'':
            return ''
>>>>>>> 89c3a7ed

        if isinstance(obj, basestring):
            dt_str = obj.strip('"')
            try:
                return datetime.datetime.strptime(dt_str, ISO8601_FMT)
            except (ValueError, TypeError):
                try:
                    return datetime.datetime.strptime(dt_str, DATE_FMT)
                except (ValueError, TypeError):
                    pass

        return super(DTDecoder, self).decode(obj, **kwargs)


def _datetime_encoder(obj):
    if isinstance(obj, datetime.datetime):
        return obj.strftime(ISO8601_FMT)
    elif isinstance(obj, datetime.date):
        return obj.strftime(DATE_FMT)
    raise TypeError


def _datetime_decoder(dict_):
    for key, value in dict_.items():
        # The built-in `json` library will `unicode` strings, except for empty strings. patch this for
        # consistency so that `unicode` is always returned.
        if value == b'':
            dict_[key] = ''
            continue

        try:
            datetime_obj = datetime.datetime.strptime(value, ISO8601_FMT)
            dict_[key] = datetime_obj
        except (ValueError, TypeError):
            try:
                date_obj = datetime.datetime.strptime(value, DATE_FMT)
                dict_[key] = date_obj.date()
            except (ValueError, TypeError):
                continue

    return dict_


def _empty_unicode_decoder(dict_):
    for key, value in dict_.items():
        # The built-in `json` library will `unicode` strings, except for empty strings. patch this for
        # consistency so that `unicode` is always returned.
        if value == b'':
            dict_[key] = ''
            continue
    return dict_


def dumps(*args, **kwargs):
    if kwargs.pop('encode_datetime', False):
        kwargs['default'] = _datetime_encoder
    return json.dumps(*args, **kwargs)


def dump(*args, **kwargs):
    if kwargs.pop('encode_datetime', False):
        kwargs['default'] = _datetime_encoder
    return json.dump(*args, **kwargs)


def loads(*args, **kwargs):
    """
    :param bool decode_datetime: If `True`, dates in ISO8601 format will be deserialized to :class:`datetime.datetime`
      objects.
    """
    if kwargs.pop('decode_datetime', False):
        kwargs['object_hook'] = _datetime_decoder
        kwargs['cls'] = DTDecoder
    else:
        kwargs['object_hook'] = _empty_unicode_decoder
    return json.loads(*args, **kwargs)


def load(*args, **kwargs):
    """
    :param bool decode_datetime: If `True`, dates in ISO8601 format will be deserialized to :class:`datetime.datetime`
      objects.
    """
    if kwargs.pop('decode_datetime', False):
        kwargs['object_hook'] = _datetime_decoder
        kwargs['cls'] = DTDecoder
    else:
        kwargs['object_hook'] = _empty_unicode_decoder
    return json.load(*args, **kwargs)<|MERGE_RESOLUTION|>--- conflicted
+++ resolved
@@ -29,18 +29,10 @@
 
 class DTDecoder(json.JSONDecoder):
     def decode(self, obj, **kwargs):
-<<<<<<< HEAD
-        if isinstance(obj, str):
-            # The built-in `json` library will `unicode` strings, except for empty strings. patch this for
-            # consistency so that `unicode` is always returned.
-            if obj == b'':
-                return ''
-=======
         # The built-in `json` library will `unicode` strings, except for empty strings. patch this for
         # consistency so that `unicode` is always returned.
         if obj == b'':
             return ''
->>>>>>> 89c3a7ed
 
         if isinstance(obj, basestring):
             dt_str = obj.strip('"')
